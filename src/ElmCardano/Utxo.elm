--- conflicted
+++ resolved
@@ -1,13 +1,9 @@
 module ElmCardano.Utxo exposing
     ( OutputReference, Output(..), DatumOption(..)
-<<<<<<< HEAD
-    , encodeOutputReference, encodeOutput, encodeDatumOption, lovelace
-=======
     , fromLovelace
     , lovelace, totalLovelace
     , sortByAscendingLovelace, sortByDescendingLovelace
     , encodeOutputReference, encodeOutput, encodeDatumOption
->>>>>>> 3a08ec9b
     )
 
 {-| Handling outputs.
@@ -174,13 +170,4 @@
                     |> Data.toCbor
                     |> E.encode
                     |> E.tagged Tag.Cbor E.bytes
-                ]
-                
-lovelace : Output -> Int
-lovelace output =
-    case output of
-        Legacy legacyOutput ->
-            legacyOutput.amount.lovelace
-
-        PostAlonzo postAlonzoOutput ->
-            postAlonzoOutput.value.lovelace+                ]